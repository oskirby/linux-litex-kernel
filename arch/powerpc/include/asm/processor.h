--- conflicted
+++ resolved
@@ -155,23 +155,6 @@
 #define TS_FPR(i) fp_state.fpr[i][TS_FPROFFSET]
 #define TS_TRANS_FPR(i) transact_fp.fpr[i][TS_FPROFFSET]
 
-<<<<<<< HEAD
-struct thread_struct {
-	unsigned long	ksp;		/* Kernel stack pointer */
-#ifdef CONFIG_PPC64
-	unsigned long	ksp_vsid;
-#endif
-	struct pt_regs	*regs;		/* Pointer to saved register state */
-	mm_segment_t	fs;		/* for get_fs() validation */
-#ifdef CONFIG_BOOKE
-	/* BookE base exception scratch space; align on cacheline */
-	unsigned long	normsave[8] ____cacheline_aligned;
-#endif
-#ifdef CONFIG_PPC32
-	void		*pgdir;		/* root of page-table tree */
-	unsigned long	ksp_limit;	/* if ksp <= ksp_limit stack overflow */
-#endif
-=======
 /* FP and VSX 0-31 register set */
 struct thread_fp_state {
 	u64	fpr[32][TS_FPRWIDTH] __attribute__((aligned(16)));
@@ -185,7 +168,6 @@
 };
 
 struct debug_reg {
->>>>>>> d8ec26d7
 #ifdef CONFIG_PPC_ADV_DEBUG_REGS
 	/*
 	 * The following help to manage the use of Debug Control Registers

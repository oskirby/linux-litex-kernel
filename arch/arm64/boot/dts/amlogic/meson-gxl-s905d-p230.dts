/*
 * Copyright (c) 2016 Endless Computers, Inc.
 * Author: Carlo Caione <carlo@endlessm.com>
 *
 * This file is dual-licensed: you can use it either under the terms
 * of the GPL or the X11 license, at your option. Note that this dual
 * licensing only applies to this file, and not this project as a
 * whole.
 *
 *  a) This library is free software; you can redistribute it and/or
 *     modify it under the terms of the GNU General Public License as
 *     published by the Free Software Foundation; either version 2 of the
 *     License, or (at your option) any later version.
 *
 *     This library is distributed in the hope that it will be useful,
 *     but WITHOUT ANY WARRANTY; without even the implied warranty of
 *     MERCHANTABILITY or FITNESS FOR A PARTICULAR PURPOSE.  See the
 *     GNU General Public License for more details.
 *
 * Or, alternatively,
 *
 *  b) Permission is hereby granted, free of charge, to any person
 *     obtaining a copy of this software and associated documentation
 *     files (the "Software"), to deal in the Software without
 *     restriction, including without limitation the rights to use,
 *     copy, modify, merge, publish, distribute, sublicense, and/or
 *     sell copies of the Software, and to permit persons to whom the
 *     Software is furnished to do so, subject to the following
 *     conditions:
 *
 *     The above copyright notice and this permission notice shall be
 *     included in all copies or substantial portions of the Software.
 *
 *     THE SOFTWARE IS PROVIDED "AS IS", WITHOUT WARRANTY OF ANY KIND,
 *     EXPRESS OR IMPLIED, INCLUDING BUT NOT LIMITED TO THE WARRANTIES
 *     OF MERCHANTABILITY, FITNESS FOR A PARTICULAR PURPOSE AND
 *     NONINFRINGEMENT. IN NO EVENT SHALL THE AUTHORS OR COPYRIGHT
 *     HOLDERS BE LIABLE FOR ANY CLAIM, DAMAGES OR OTHER LIABILITY,
 *     WHETHER IN AN ACTION OF CONTRACT, TORT OR OTHERWISE, ARISING
 *     FROM, OUT OF OR IN CONNECTION WITH THE SOFTWARE OR THE USE OR
 *     OTHER DEALINGS IN THE SOFTWARE.
 */

/dts-v1/;

#include <dt-bindings/input/input.h>

#include "meson-gxl-s905d.dtsi"
#include "meson-gx-p23x-q20x.dtsi"

/ {
	compatible = "amlogic,p230", "amlogic,s905d", "amlogic,meson-gxl";
	model = "Amlogic Meson GXL (S905D) P230 Development Board";

	adc-keys {
		compatible = "adc-keys";
		io-channels = <&saradc 0>;
		io-channel-names = "buttons";
		keyup-threshold-microvolt = <1710000>;

		button-function {
			label = "Update";
			linux,code = <KEY_VENDOR>;
			press-threshold-microvolt = <10000>;
		};
	};

	gpio-keys-polled {
		compatible = "gpio-keys-polled";
		#address-cells = <1>;
		#size-cells = <0>;
		poll-interval = <100>;

		button@0 {
			label = "power";
			linux,code = <KEY_POWER>;
			gpios = <&gpio_ao GPIOAO_2 GPIO_ACTIVE_LOW>;
		};
	};

	vddio_ao18: regulator-vddio_ao18 {
		compatible = "regulator-fixed";
		regulator-name = "VDDIO_AO18";
		regulator-min-microvolt = <1800000>;
		regulator-max-microvolt = <1800000>;
	};

	hdmi-connector {
		compatible = "hdmi-connector";
		type = "a";

		port {
			hdmi_connector_in: endpoint {
				remote-endpoint = <&hdmi_tx_tmds_out>;
			};
		};
	};
<<<<<<< HEAD
=======
};

&cec_AO {
	status = "okay";
	pinctrl-0 = <&ao_cec_pins>;
	pinctrl-names = "default";
	hdmi-phandle = <&hdmi_tx>;
>>>>>>> bb176f67
};

/* P230 has exclusive choice between internal or external PHY */
&ethmac {
	pinctrl-0 = <&eth_pins>;
	pinctrl-names = "default";

	/* Select external PHY by default */
	phy-handle = <&external_phy>;

	amlogic,tx-delay-ns = <2>;

	/* External PHY reset is shared with internal PHY Led signals */
	snps,reset-gpio = <&gpio GPIOZ_14 0>;
	snps,reset-delays-us = <0 10000 1000000>;
	snps,reset-active-low;

	/* External PHY is in RGMII */
	phy-mode = "rgmii";
};

&external_mdio {
	external_phy: ethernet-phy@0 {
		compatible = "ethernet-phy-id001c.c916", "ethernet-phy-ieee802.3-c22";
		reg = <0>;
		max-speed = <1000>;
	};
};

<<<<<<< HEAD

=======
>>>>>>> bb176f67
&hdmi_tx {
	status = "okay";
	pinctrl-0 = <&hdmi_hpd_pins>, <&hdmi_i2c_pins>;
	pinctrl-names = "default";
};

&hdmi_tx_tmds_port {
	hdmi_tx_tmds_out: endpoint {
		remote-endpoint = <&hdmi_connector_in>;
	};
};

&saradc {
	status = "okay";
	vref-supply = <&vddio_ao18>;
};<|MERGE_RESOLUTION|>--- conflicted
+++ resolved
@@ -95,8 +95,6 @@
 			};
 		};
 	};
-<<<<<<< HEAD
-=======
 };
 
 &cec_AO {
@@ -104,7 +102,6 @@
 	pinctrl-0 = <&ao_cec_pins>;
 	pinctrl-names = "default";
 	hdmi-phandle = <&hdmi_tx>;
->>>>>>> bb176f67
 };
 
 /* P230 has exclusive choice between internal or external PHY */
@@ -134,10 +131,6 @@
 	};
 };
 
-<<<<<<< HEAD
-
-=======
->>>>>>> bb176f67
 &hdmi_tx {
 	status = "okay";
 	pinctrl-0 = <&hdmi_hpd_pins>, <&hdmi_i2c_pins>;

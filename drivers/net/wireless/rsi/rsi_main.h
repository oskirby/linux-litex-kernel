--- conflicted
+++ resolved
@@ -325,10 +325,7 @@
 
 	struct cfg80211_scan_request *hwscan;
 	struct rsi_bgscan_params bgscan;
-<<<<<<< HEAD
-=======
 	struct rsi_9116_features w9116_features;
->>>>>>> 0ecfebd2
 	u8 bgscan_en;
 	u8 mac_ops_resumed;
 };

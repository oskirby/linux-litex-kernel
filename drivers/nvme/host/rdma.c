--- conflicted
+++ resolved
@@ -1477,14 +1477,9 @@
 
 	WARN_ON_ONCE(rq->tag < 0);
 
-<<<<<<< HEAD
-	if (!nvme_rdma_queue_is_ready(queue, rq))
-		return BLK_STS_RESOURCE;
-=======
 	ret = nvme_rdma_queue_is_ready(queue, rq);
 	if (unlikely(ret))
 		goto err;
->>>>>>> 32c1431e
 
 	dev = queue->device->dev;
 	ib_dma_sync_single_for_cpu(dev, sqe->dma,
